from __future__ import annotations

__all__ = [
    "gumbel_extreme_values",
    "moving_average_extreme_values",
    "peak_extreme_values",
]


import math

import numpy as np

from cfdmod.use_cases.pressure.statistics import (
    ExtremeGumbelParamsModel,
    ExtremeMovingAverageParamsModel,
    ExtremePeakParamsModel,
)


def fit_gumbel_model(
    data: np.ndarray, params: ExtremeGumbelParamsModel, sample_duration: float
) -> float:
    """Fits the Gumbel model to predict extreme events

    Args:
        data (np.ndarray): Historic series
        params (ExtremeGumbelParamsModel): Parameters for Gumbel model analysis
        sample_duration (float): Duration of the sample

    Returns:
        float: Gumbel value for data
    """
    N = len(data)
    y = [-math.log(-math.log(i / (N + 1))) for i in range(1, N + 1)]
    A = np.vstack([y, np.ones(len(y))]).T
    a_inv, U_T0 = np.linalg.lstsq(A, data, rcond=None)[0]
    U_T1 = U_T0 + a_inv * math.log(params.event_duration / (sample_duration / N))
    extreme_val = a_inv * params.yR + U_T1  # This is the design value

    return extreme_val


def gumbel_extreme_values(
    params: ExtremeGumbelParamsModel,
    timestep_arr: np.ndarray,
    hist_series: np.ndarray,
) -> tuple[float, float]:
    """Apply extreme values analysis to coefficient historic series

    Args:
        params (ExtremeGumbelParamsModel): Parameters for extreme values calculation
        time_scale_factor (float): Value for converting time scales
        timestep_arr (np.ndarray): Array of simulated timesteps
        hist_series (np.ndarray): Coefficient historic series

    Returns:
        tuple[float, float]: Tuple with (min, max) extreme values
    """
    CST_full_scale = params.full_scale_characteristic_length / params.full_scale_U_H
    time = (timestep_arr - timestep_arr[0]) * (CST_full_scale)

<<<<<<< HEAD
    T0 = time[-1]
=======
>>>>>>> 7244f2f8
    window_size = max(int(params.peak_duration / (time[1] - time[0])), 1)
    smooth_parent_cp = np.convolve(hist_series, np.ones(window_size) / window_size, mode="valid")

    sub_arrays = np.array_split(smooth_parent_cp, params.n_subdivisions)

    cp_max = np.array([np.max(sub_arr) for sub_arr in sub_arrays])
    cp_min = np.array([np.min(sub_arr) for sub_arr in sub_arrays])

    cp_max = np.sort(cp_max)
    cp_min = np.sort(cp_min)[::-1]

    # It may return NaN values if the time series is invalid or has very few points
    max_extreme_val = fit_gumbel_model(cp_max, params=params, sample_duration=T0)
    min_extreme_val = fit_gumbel_model(cp_min, params=params, sample_duration=T0)

    min_extreme_val = 0 if np.isnan(min_extreme_val) else min_extreme_val
    max_extreme_val = 0 if np.isnan(max_extreme_val) else max_extreme_val

    return min_extreme_val, max_extreme_val


def moving_average_extreme_values(
    params: ExtremeMovingAverageParamsModel, hist_series: np.ndarray
) -> tuple[float, float]:
    """Apply extreme values analysis to coefficient historic series using moving average model

    Args:
        params (ExtremeMovingAverageParamsModel): Parameters for extreme values calculation
        hist_series (np.ndarray): Coefficient historic series

    Returns:
        tuple[float, float]: Tuple with (min, max) extreme values
    """
    CST_full_scale = params.full_scale_characteristic_length / params.full_scale_U_H
    window_size = max(1, round(params.window_size_interval / CST_full_scale))

    kernel = np.ones(window_size) / window_size
    smoothed_signal = np.convolve(hist_series, kernel, mode="valid")

    min_extreme_val = smoothed_signal.min()
    max_extreme_val = smoothed_signal.max()

    return min_extreme_val, max_extreme_val


def peak_extreme_values(
    params: ExtremePeakParamsModel, hist_series: np.ndarray
) -> tuple[float, float]:
    """Apply extreme values analysis to coefficient historic series using peak factor model

    Args:
        params (ExtremePeakParamsModel): Parameters for extreme values calculation
        hist_series (np.ndarray): Coefficient historic series

    Returns:
        tuple[float, float]: Tuple with (min, max) extreme values
    """
    average_val = hist_series.mean()
    std_val = hist_series.std()

    min_extreme_val = average_val - params.peak_factor * std_val
    max_extreme_val = average_val + params.peak_factor * std_val

    return min_extreme_val, max_extreme_val<|MERGE_RESOLUTION|>--- conflicted
+++ resolved
@@ -60,10 +60,7 @@
     CST_full_scale = params.full_scale_characteristic_length / params.full_scale_U_H
     time = (timestep_arr - timestep_arr[0]) * (CST_full_scale)
 
-<<<<<<< HEAD
     T0 = time[-1]
-=======
->>>>>>> 7244f2f8
     window_size = max(int(params.peak_duration / (time[1] - time[0])), 1)
     smooth_parent_cp = np.convolve(hist_series, np.ones(window_size) / window_size, mode="valid")
 
