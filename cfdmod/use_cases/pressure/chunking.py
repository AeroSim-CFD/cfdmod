--- conflicted
+++ resolved
@@ -183,27 +183,18 @@
         for store_group in store_groups:
             sample = df_store.get(store_group)
             
-<<<<<<< HEAD
             list_of_functions_that_uses_matrix_format = ['transform_Cf','transform_Cm']
             if "point_idx" in sample.columns and processing_function in list_of_functions_that_uses_matrix_format:
                 sample = convert_dataframe_into_matrix(
                     sample, row_data_label=time_column_label, value_data_label=data_label
                 )
             if "point_idx" not in sample.columns and processing_function not in list_of_functions_that_uses_matrix_format:
-=======
-            if "point_idx" not in sample.columns:
->>>>>>> c22f3cde
                 # If point_idx is not in dataframe columns, then matrix form is assumed
                 # and needs to be converted to older format
                 sample = convert_matrix_into_dataframe(
                     sample, row_data_label=time_column_label, value_data_label=data_label
                 )
-<<<<<<< HEAD
-                    
             coefficient_data = processing_function(sample, geometry_df, geometry)
-=======
-            coefficient_data = processing_function(sample, geometry_df, geometry)            
->>>>>>> c22f3cde
             processed_samples.append(coefficient_data)
 
     merged_samples = pd.concat(processed_samples)
